--- conflicted
+++ resolved
@@ -8,23 +8,6 @@
 [tool.poetry.dependencies]
 python = ">=3.9,<3.12"
 pandas = ">=2.1.0"
-<<<<<<< HEAD
-scipy = "^1.11.2"
-scikit-learn = "^1.3.0"
-matplotlib = "^3.7.3"
-pyyaml = "^6.0.1"
-uncertainties = "^3.1.7"
-statsmodels = "^0.14.0"
-prophet = "^1.1.4"
-seaborn = "^0.12.2"
-bokeh = "^3.2.2"
-pyarrow = "^13.0.0"
-pymannkendall = "^1.4.3"
-yellowbrick = "^1.5"
-shap = "^0.42.1"
-eli5 = "^0.13.0"
-xgboost = "^2.0.0"
-=======
 scipy = ">=1.11.2"
 scikit-learn = ">=1.3.0"
 matplotlib = ">=3.7.3"
@@ -40,7 +23,6 @@
 shap = ">=0.42.1"
 eli5 = ">=0.13.0"
 xgboost = ">=2.0.0"
->>>>>>> 7861b6a9
 
 [tool.poetry.group.dev.dependencies]
 dbc-influxdb = { path = "../../22 - POET/dbc-influxdb", develop = true }
