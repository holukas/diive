--- conflicted
+++ resolved
@@ -2,7 +2,6 @@
 
 ![DIIVE](images/logo_diive1_256px.png)
 
-<<<<<<< HEAD
 ## v0.71.6 | 23 Mar 2024
 
 ![DIIVE](images/analysesZaggregatesInQuantileClassesOfXY_diive_v0.71.6.png)
@@ -14,7 +13,7 @@
 - Added new notebook for calculating z-aggregates in quantiles (classes) of x and
   y  (`notebooks/Analyses/CalculateZaggregatesInQuantileClassesOfXY.ipynb`)
 - Updated notebook for `DaytimeNighttimeFlag` (`notebooks/CalculateVariable/DaytimeNighttimeFlag.ipynb`)
-=======
+
 ## v0.71.5 | 22 Mar 2024
 
 ### Changes
@@ -25,7 +24,6 @@
 *Plot showing vapor pressure deficit (y) in 10 classes of short-wave incoming radiation (x), separate for 5 classes of
 air temperature (z). All values shown are medians of the respective variable. The shaded errorbars refer to the
 interquartile range for the respective class. Plot was generated using the class `SortingBinsMethod`.*
->>>>>>> e77ef666
 
 ## v0.71.4 | 20 Mar 2024
 
